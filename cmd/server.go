--- conflicted
+++ resolved
@@ -55,13 +55,9 @@
 var serverKey string
 var serverLDAPFQDN string
 var serverLDAPBindDN string
-<<<<<<< HEAD
-var syslogWriter *syslog.Writer
 var oktaOAuthIssuer string
 var oktaOAuthClientID string
 var oktaOAuthClientSecret string
-=======
->>>>>>> fc48e1d7
 
 // serverCmd represents the server command.
 var serverCmd = &cobra.Command{
@@ -123,7 +119,6 @@
 			die("you must supply --ldap_dn")
 		}
 
-<<<<<<< HEAD
 		oktaCLIFlagCounter := 0
 		if oktaOAuthIssuer != "" {
 			oktaCLIFlagCounter++
@@ -142,20 +137,11 @@
 			// be specified
 			die("to use Okta login, you must specify --okta_issuer, --okta_id and --okta_secret")
 		}
-
-		var err error
-		syslogWriter, err = syslog.New(syslog.LOG_INFO|syslog.LOG_DAEMON, "wrstat-server")
-		if err != nil {
-			die("failed to connect to syslog: %s", err)
-		}
-
-		s := server.New(syslogWriter)
-		s.Address = userAddress
-=======
+		
 		logWriter := setServerLogger(serverLogPath)
 
 		s := server.New(logWriter)
->>>>>>> fc48e1d7
+    s.Address = userAddress
 
 		err := s.EnableAuth(serverCert, serverKey, authenticate)
 		if err != nil {
@@ -216,35 +202,20 @@
 		"fqdn of your ldap server")
 	serverCmd.Flags().StringVarP(&serverLDAPBindDN, "ldap_dn", "l", "",
 		"ldap bind dn, with username replaced with %s")
-<<<<<<< HEAD
 	serverCmd.Flags().StringVarP(&oktaOAuthIssuer, "okta_issuer", "", "",
 		"URL for Okta Oauth")
 	serverCmd.Flags().StringVarP(&oktaOAuthClientID, "okta_id", "", "",
 		"Okta Client ID")
 	serverCmd.Flags().StringVarP(&oktaOAuthClientSecret, "okta_secret", "", "",
 		"Okta Client Secret")
-=======
 	serverCmd.Flags().StringVar(&serverLogPath, "logfile", "",
 		"log to this file instead of syslog")
->>>>>>> fc48e1d7
 
 	serverCmd.SetHelpFunc(func(command *cobra.Command, strings []string) {
 		hideGlobalFlags(serverCmd, command, strings)
 	})
 }
 
-<<<<<<< HEAD
-// authenticate verifies the user's password against LDAP, and if correct
-// returns true alog with all the uids they can sudo as, and all the gids all
-// those users belong to.
-func authenticate(username, password string) (bool, []string) {
-	err := checkLDAPPassword(username, password)
-	if err != nil {
-		return false, nil
-	}
-
-	uids, err := server.GetUsersUIDs(username)
-=======
 // setServerLogger makes our appLogger log to the given path if non-blank,
 // otherwise to syslog. Returns an io.Writer version of our appLogger for the
 // server to log to.
@@ -261,13 +232,10 @@
 // logToSyslog sets our applogger to log to syslog, dies if it can't.
 func logToSyslog() {
 	fh, err := log15.SyslogHandler(syslog.LOG_INFO|syslog.LOG_DAEMON, "wrstat-server", log15.LogfmtFormat())
->>>>>>> fc48e1d7
 	if err != nil {
 		die("failed to log to syslog: %s", err)
 	}
 
-<<<<<<< HEAD
-=======
 	appLogger.SetHandler(fh)
 }
 
@@ -294,8 +262,6 @@
 	uids, err := getUsersUIDs(username)
 	if err != nil {
 		warn(fmt.Sprintf("failed to get UIDs for %s: %s", username, err))
-
->>>>>>> fc48e1d7
 		return false, nil
 	}
 
@@ -313,132 +279,6 @@
 	return l.Bind(fmt.Sprintf(serverLDAPBindDN, username), password)
 }
 
-<<<<<<< HEAD
-=======
-// getUsersUIDs returns the uid for the given username, and also the uids of any
-// other users the user can sudo as. If the user can sudo as root, returns nil.
-func getUsersUIDs(username string) ([]string, error) {
-	u, err := user.Lookup(username)
-	if err != nil {
-		return nil, err
-	}
-
-	uids, root := getSudoUsers(u.Username)
-
-	if root {
-		return nil, nil
-	}
-
-	uids = append(uids, u.Uid)
-
-	return uids, nil
-}
-
-// getSudoUsers tries to find out what other users the given user can sudo as.
-// Returns those UIDs, if any, and false. If the user can sudo as root, returns
-// nil and true. Errors encountered when trying to work this out are logged but
-// otherwise ignored, so that the user can still access info about their own
-// files.
-func getSudoUsers(username string) (uids []string, rootPower bool) {
-	out, err := getSudoLOutput(username)
-	if err != nil {
-		return uids, false
-	}
-
-	scanner := bufio.NewScanner(bytes.NewReader(out))
-
-	return parseSudoLOutput(scanner)
-}
-
-// getSudoLOutput runs `sudo -l -U usernamer` and returns the output, logging
-// any error.
-func getSudoLOutput(username string) ([]byte, error) {
-	cmd := exec.Command("sudo", "-l", "-U", username)
-
-	out, err := cmd.CombinedOutput()
-	if err != nil {
-		warn(fmt.Sprintf("failed to check sudo ability for %s: %s", username, err))
-
-		return nil, err
-	}
-
-	return out, nil
-}
-
-// parseSudoLOutput takes a scanner of the output of getSudoLOutput() and
-// returns the UIDs that the user can run ALL commands for, ie. can sudo as.
-// Returns nil, true if user can sudo as root.
-func parseSudoLOutput(scanner *bufio.Scanner) (uids []string, rootPower bool) {
-	var check bool
-
-	for scanner.Scan() {
-		if strings.Contains(scanner.Text(), "may run the following commands") {
-			check = true
-
-			continue
-		}
-
-		if !check {
-			continue
-		}
-
-		uid := getUIDFromSudoLOutput(scanner.Text())
-
-		if uid == "ALL" {
-			return nil, true
-		}
-
-		if uid != "" {
-			uids = append(uids, uid)
-		}
-	}
-
-	return uids, false
-}
-
-// getUIDFromSudoLOutput parses the username from the supplied line of output
-// from getSudoLOutput(). It converts the username to a UID and returns it. If
-// it returns "ALL", it means the user can sudo as root.
-func getUIDFromSudoLOutput(line string) string {
-	matches := sudoLMayRunRegexp.FindStringSubmatch(line)
-
-	if len(matches) != sudoLMayRunRegexpMatches {
-		return ""
-	}
-
-	if matches[1] == sudoLRootPrivsUser {
-		return sudoLRootPrivsUser
-	}
-
-	u, err := user.Lookup(matches[1])
-	if err != nil {
-		return ""
-	}
-
-	if u.Uid == "0" {
-		return sudoLRootPrivsUser
-	}
-
-	return u.Uid
-}
-
-var whiteListGIDs = map[string]struct{}{
-	"1313":  {},
-	"1818":  {},
-	"15306": {},
-	"1662":  {},
-	"15394": {},
-}
-
-// serverWhiteLister is currently hard-coded to say that membership of certain
-// gids means users should be treated like root.
-func serverWhiteLister(gid string) bool {
-	_, ok := whiteListGIDs[gid]
-
-	return ok
-}
-
->>>>>>> fc48e1d7
 // dgutDBPaths returns the dgut db directories that 'wrstat tidy' creates in the
 // given output directory.
 func dgutDBPaths(dir string) []string {
