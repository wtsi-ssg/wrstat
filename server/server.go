--- conflicted
+++ resolved
@@ -106,13 +106,8 @@
 // for the given username. It also returns the user's UID and any other UIDs
 // this user can sudo as.
 //
-<<<<<<< HEAD
-// As a special case, if the user can sudo as root, it should just return
-// nil slices.
-=======
 // As a special case, if the user can sudo as root, it should just return a nil
 // slice for the UIDs.
->>>>>>> fc48e1d7
 type AuthCallback func(username, password string) (bool, []string)
 
 // Server is used to start a web server that provides a REST API to the dgut
